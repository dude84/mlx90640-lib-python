--- conflicted
+++ resolved
@@ -1,20 +1,6 @@
 # mlx90640-library
 MLX90640 library functions
 
-<<<<<<< HEAD
-
-# fbuf
-
-This example uses direct-to-framebuffer rendering and black-blue-green-yellow-red-purple-white false colouring.
-
-# test
-
-This example draws out to the console using ANSI colours and the full block char.
-
-# step
-
-Attempt to run in step by step mode (experimental)
-=======
 ## Raspberry Pi Users
 
 ** EXPERIMENTAL **
@@ -29,5 +15,29 @@
 sudo make install
 ```
 
-Then just "make" and "sudo ./test"
->>>>>>> aa706853
+Then just "make" and "sudo ./test" or one of the other examples listed below:
+
+# fbuf
+
+```
+sudo ./fbuf
+```
+
+This example uses direct-to-framebuffer rendering and black-blue-green-yellow-red-purple-white false colouring.
+
+# test
+
+
+```
+sudo ./test
+```
+
+This example draws out to the console using ANSI colours and the full block char.
+
+# step
+
+```
+sudo ./step
+```
+
+Attempt to run in step by step mode (experimental)
