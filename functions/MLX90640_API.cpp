--- conflicted
+++ resolved
@@ -161,11 +161,7 @@
     
     if(cnt > 4)
     {
-<<<<<<< HEAD
-        printf("cnt > 4 error \n");
-=======
-	fprintf(stderr, "cnt > 4 error \n");
->>>>>>> c3e10481
+        fprintf(stderr, "cnt > 4 error \n");
         return -8;
     }    
     //printf("count: %d \n", cnt); 
